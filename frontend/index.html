--- conflicted
+++ resolved
@@ -1808,7 +1808,6 @@
                             >
                                 <i className="fas fa-arrow-left mr-2"></i>Back to Dashboard
                             </button>
-<<<<<<< HEAD
                             <div className="flex justify-between items-start">
                                 <div>
                                     <h1 className="text-4xl font-bold mb-2">📍 {itinerary?.request?.destination}</h1>
@@ -1825,16 +1824,6 @@
                                 >
                                     ⚡ Simulate Disruption
                                 </button>
-=======
-                            <div>
-                                <h1 className="text-4xl font-bold mb-2">📍 {itinerary?.request?.destination}</h1>
-                                <p className="text-gray-600">Trip ID: {selectedTrip.trip_id} • Status: {selectedTrip.status?.toUpperCase()}</p>
-                                <p className="text-sm text-gray-500 mt-1">
-                                    {formatDate(itinerary?.request?.start_date)} - {formatDate(itinerary?.request?.end_date)} •
-                                    {itinerary?.request?.travelers} traveler{itinerary?.request?.travelers > 1 ? 's' : ''} •
-                                    ${itinerary?.request?.budget} budget
-                                </p>
->>>>>>> 351955a8
                             </div>
                         </div>
 
